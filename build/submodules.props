--- conflicted
+++ resolved
@@ -39,11 +39,5 @@
     <Repository Include="Scaffolding" PatchPolicy="AlwaysUpdate" />
     <Repository Include="Templating" RootPath="$(RepositoryRoot)src\Templating\" PatchPolicy="AlwaysUpdateAndCascadeVersions" />
     <Repository Include="EntityFrameworkCore" />
-<<<<<<< HEAD
-
-    <!-- Test-only repos -->
-    <Repository Include="AuthSamples" RootPath="$(RepositoryRoot)src\AuthSamples\" PatchPolicy="AlwaysUpdateAndCascadeVersions" />
-=======
->>>>>>> fe20f924
   </ItemGroup>
 </Project>