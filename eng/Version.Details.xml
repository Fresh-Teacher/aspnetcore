<?xml version="1.0" encoding="utf-8"?>
<!--

  This file is used by automation to update Versions.props and may be used for other purposes, such as
  static analysis to determine the repo dependency graph.  It should only be modified manually when adding
  or removing dependencies. Updating versions should be done using the `darc` command line tool.

  See https://github.com/dotnet/arcade/blob/master/Documentation/Darc.md for instructions on using darc.
-->
<Dependencies>
  <ProductDependencies>
    <Dependency Name="dotnet-ef" Version="6.0.0-alpha.1.20563.8">
      <Uri>https://github.com/dotnet/efcore</Uri>
<<<<<<< HEAD
      <Sha>494e218127bfb7afee3c9b10a30bcd32d6cd80db</Sha>
=======
      <Sha>f4628ea869b971fdbeadab8890d46be192e0af89</Sha>
>>>>>>> da3e434e
    </Dependency>
    <Dependency Name="Microsoft.EntityFrameworkCore.InMemory" Version="6.0.0-alpha.1.20563.8">
      <Uri>https://github.com/dotnet/efcore</Uri>
<<<<<<< HEAD
      <Sha>494e218127bfb7afee3c9b10a30bcd32d6cd80db</Sha>
=======
      <Sha>f4628ea869b971fdbeadab8890d46be192e0af89</Sha>
>>>>>>> da3e434e
    </Dependency>
    <Dependency Name="Microsoft.EntityFrameworkCore.Relational" Version="6.0.0-alpha.1.20563.8">
      <Uri>https://github.com/dotnet/efcore</Uri>
<<<<<<< HEAD
      <Sha>494e218127bfb7afee3c9b10a30bcd32d6cd80db</Sha>
=======
      <Sha>f4628ea869b971fdbeadab8890d46be192e0af89</Sha>
>>>>>>> da3e434e
    </Dependency>
    <Dependency Name="Microsoft.EntityFrameworkCore.Sqlite" Version="6.0.0-alpha.1.20563.8">
      <Uri>https://github.com/dotnet/efcore</Uri>
<<<<<<< HEAD
      <Sha>494e218127bfb7afee3c9b10a30bcd32d6cd80db</Sha>
=======
      <Sha>f4628ea869b971fdbeadab8890d46be192e0af89</Sha>
>>>>>>> da3e434e
    </Dependency>
    <Dependency Name="Microsoft.EntityFrameworkCore.SqlServer" Version="6.0.0-alpha.1.20563.8">
      <Uri>https://github.com/dotnet/efcore</Uri>
<<<<<<< HEAD
      <Sha>494e218127bfb7afee3c9b10a30bcd32d6cd80db</Sha>
=======
      <Sha>f4628ea869b971fdbeadab8890d46be192e0af89</Sha>
>>>>>>> da3e434e
    </Dependency>
    <Dependency Name="Microsoft.EntityFrameworkCore.Tools" Version="6.0.0-alpha.1.20563.8">
      <Uri>https://github.com/dotnet/efcore</Uri>
<<<<<<< HEAD
      <Sha>494e218127bfb7afee3c9b10a30bcd32d6cd80db</Sha>
=======
      <Sha>f4628ea869b971fdbeadab8890d46be192e0af89</Sha>
>>>>>>> da3e434e
    </Dependency>
    <Dependency Name="Microsoft.EntityFrameworkCore" Version="6.0.0-alpha.1.20563.8">
      <Uri>https://github.com/dotnet/efcore</Uri>
<<<<<<< HEAD
      <Sha>494e218127bfb7afee3c9b10a30bcd32d6cd80db</Sha>
=======
      <Sha>f4628ea869b971fdbeadab8890d46be192e0af89</Sha>
>>>>>>> da3e434e
    </Dependency>
    <Dependency Name="Microsoft.EntityFrameworkCore.Design" Version="6.0.0-alpha.1.20563.8">
      <Uri>https://github.com/dotnet/efcore</Uri>
<<<<<<< HEAD
      <Sha>494e218127bfb7afee3c9b10a30bcd32d6cd80db</Sha>
=======
      <Sha>f4628ea869b971fdbeadab8890d46be192e0af89</Sha>
>>>>>>> da3e434e
    </Dependency>
    <Dependency Name="Microsoft.Extensions.Caching.Abstractions" Version="6.0.0-alpha.1.20560.10">
      <Uri>https://github.com/dotnet/runtime</Uri>
      <Sha>72b7d236ad634c2280c73499ebfc2b594995ec06</Sha>
    </Dependency>
    <Dependency Name="Microsoft.Extensions.Caching.Memory" Version="6.0.0-alpha.1.20560.10">
      <Uri>https://github.com/dotnet/runtime</Uri>
      <Sha>72b7d236ad634c2280c73499ebfc2b594995ec06</Sha>
    </Dependency>
    <Dependency Name="Microsoft.Extensions.Configuration.Abstractions" Version="6.0.0-alpha.1.20560.10">
      <Uri>https://github.com/dotnet/runtime</Uri>
      <Sha>72b7d236ad634c2280c73499ebfc2b594995ec06</Sha>
    </Dependency>
    <Dependency Name="Microsoft.Extensions.Configuration.Binder" Version="6.0.0-alpha.1.20560.10">
      <Uri>https://github.com/dotnet/runtime</Uri>
      <Sha>72b7d236ad634c2280c73499ebfc2b594995ec06</Sha>
    </Dependency>
    <Dependency Name="Microsoft.Extensions.Configuration.CommandLine" Version="6.0.0-alpha.1.20560.10">
      <Uri>https://github.com/dotnet/runtime</Uri>
      <Sha>72b7d236ad634c2280c73499ebfc2b594995ec06</Sha>
    </Dependency>
    <Dependency Name="Microsoft.Extensions.Configuration.EnvironmentVariables" Version="6.0.0-alpha.1.20560.10">
      <Uri>https://github.com/dotnet/runtime</Uri>
      <Sha>72b7d236ad634c2280c73499ebfc2b594995ec06</Sha>
    </Dependency>
    <Dependency Name="Microsoft.Extensions.Configuration.FileExtensions" Version="6.0.0-alpha.1.20560.10">
      <Uri>https://github.com/dotnet/runtime</Uri>
      <Sha>72b7d236ad634c2280c73499ebfc2b594995ec06</Sha>
    </Dependency>
    <Dependency Name="Microsoft.Extensions.Configuration.Ini" Version="6.0.0-alpha.1.20560.10">
      <Uri>https://github.com/dotnet/runtime</Uri>
      <Sha>72b7d236ad634c2280c73499ebfc2b594995ec06</Sha>
    </Dependency>
    <Dependency Name="Microsoft.Extensions.Configuration.Json" Version="6.0.0-alpha.1.20560.10">
      <Uri>https://github.com/dotnet/runtime</Uri>
      <Sha>72b7d236ad634c2280c73499ebfc2b594995ec06</Sha>
    </Dependency>
    <Dependency Name="Microsoft.Extensions.Configuration.UserSecrets" Version="6.0.0-alpha.1.20560.10">
      <Uri>https://github.com/dotnet/runtime</Uri>
      <Sha>72b7d236ad634c2280c73499ebfc2b594995ec06</Sha>
    </Dependency>
    <Dependency Name="Microsoft.Extensions.Configuration.Xml" Version="6.0.0-alpha.1.20560.10">
      <Uri>https://github.com/dotnet/runtime</Uri>
      <Sha>72b7d236ad634c2280c73499ebfc2b594995ec06</Sha>
    </Dependency>
    <Dependency Name="Microsoft.Extensions.Configuration" Version="6.0.0-alpha.1.20560.10">
      <Uri>https://github.com/dotnet/runtime</Uri>
      <Sha>72b7d236ad634c2280c73499ebfc2b594995ec06</Sha>
    </Dependency>
    <Dependency Name="Microsoft.Extensions.DependencyInjection.Abstractions" Version="6.0.0-alpha.1.20560.10">
      <Uri>https://github.com/dotnet/runtime</Uri>
      <Sha>72b7d236ad634c2280c73499ebfc2b594995ec06</Sha>
    </Dependency>
<<<<<<< HEAD
    <Dependency Name="Microsoft.Extensions.DependencyInjection" Version="5.0.1">
      <Uri>https://github.com/dotnet/runtime</Uri>
      <Sha>b02e13abab3d6f499751af2ad1ae6333fb4e633d</Sha>
=======
    <Dependency Name="Microsoft.Extensions.DependencyInjection" Version="6.0.0-alpha.1.20560.10">
      <Uri>https://github.com/dotnet/runtime</Uri>
      <Sha>72b7d236ad634c2280c73499ebfc2b594995ec06</Sha>
>>>>>>> da3e434e
    </Dependency>
    <Dependency Name="Microsoft.Extensions.FileProviders.Abstractions" Version="6.0.0-alpha.1.20560.10">
      <Uri>https://github.com/dotnet/runtime</Uri>
      <Sha>72b7d236ad634c2280c73499ebfc2b594995ec06</Sha>
    </Dependency>
    <Dependency Name="Microsoft.Extensions.FileProviders.Composite" Version="6.0.0-alpha.1.20560.10">
      <Uri>https://github.com/dotnet/runtime</Uri>
      <Sha>72b7d236ad634c2280c73499ebfc2b594995ec06</Sha>
    </Dependency>
    <Dependency Name="Microsoft.Extensions.FileProviders.Physical" Version="6.0.0-alpha.1.20560.10">
      <Uri>https://github.com/dotnet/runtime</Uri>
      <Sha>72b7d236ad634c2280c73499ebfc2b594995ec06</Sha>
    </Dependency>
    <Dependency Name="Microsoft.Extensions.FileSystemGlobbing" Version="6.0.0-alpha.1.20560.10">
      <Uri>https://github.com/dotnet/runtime</Uri>
      <Sha>72b7d236ad634c2280c73499ebfc2b594995ec06</Sha>
    </Dependency>
    <Dependency Name="Microsoft.Extensions.HostFactoryResolver.Sources" Version="6.0.0-alpha.1.20560.10">
      <Uri>https://github.com/dotnet/runtime</Uri>
      <Sha>72b7d236ad634c2280c73499ebfc2b594995ec06</Sha>
    </Dependency>
    <Dependency Name="Microsoft.Extensions.Hosting.Abstractions" Version="6.0.0-alpha.1.20560.10">
      <Uri>https://github.com/dotnet/runtime</Uri>
      <Sha>72b7d236ad634c2280c73499ebfc2b594995ec06</Sha>
    </Dependency>
    <Dependency Name="Microsoft.Extensions.Hosting" Version="6.0.0-alpha.1.20560.10">
      <Uri>https://github.com/dotnet/runtime</Uri>
      <Sha>72b7d236ad634c2280c73499ebfc2b594995ec06</Sha>
    </Dependency>
    <Dependency Name="Microsoft.Extensions.Http" Version="6.0.0-alpha.1.20560.10">
      <Uri>https://github.com/dotnet/runtime</Uri>
      <Sha>72b7d236ad634c2280c73499ebfc2b594995ec06</Sha>
    </Dependency>
    <Dependency Name="Microsoft.Extensions.Logging.Abstractions" Version="6.0.0-alpha.1.20560.10">
      <Uri>https://github.com/dotnet/runtime</Uri>
      <Sha>72b7d236ad634c2280c73499ebfc2b594995ec06</Sha>
    </Dependency>
    <Dependency Name="Microsoft.Extensions.Logging.Configuration" Version="6.0.0-alpha.1.20560.10">
      <Uri>https://github.com/dotnet/runtime</Uri>
      <Sha>72b7d236ad634c2280c73499ebfc2b594995ec06</Sha>
    </Dependency>
    <Dependency Name="Microsoft.Extensions.Logging.Console" Version="6.0.0-alpha.1.20560.10">
      <Uri>https://github.com/dotnet/runtime</Uri>
      <Sha>72b7d236ad634c2280c73499ebfc2b594995ec06</Sha>
    </Dependency>
    <Dependency Name="Microsoft.Extensions.Logging.Debug" Version="6.0.0-alpha.1.20560.10">
      <Uri>https://github.com/dotnet/runtime</Uri>
      <Sha>72b7d236ad634c2280c73499ebfc2b594995ec06</Sha>
    </Dependency>
    <Dependency Name="Microsoft.Extensions.Logging.EventSource" Version="6.0.0-alpha.1.20560.10">
      <Uri>https://github.com/dotnet/runtime</Uri>
      <Sha>72b7d236ad634c2280c73499ebfc2b594995ec06</Sha>
    </Dependency>
    <Dependency Name="Microsoft.Extensions.Logging.EventLog" Version="6.0.0-alpha.1.20560.10">
      <Uri>https://github.com/dotnet/runtime</Uri>
      <Sha>72b7d236ad634c2280c73499ebfc2b594995ec06</Sha>
    </Dependency>
    <Dependency Name="Microsoft.Extensions.Logging.TraceSource" Version="6.0.0-alpha.1.20560.10">
      <Uri>https://github.com/dotnet/runtime</Uri>
      <Sha>72b7d236ad634c2280c73499ebfc2b594995ec06</Sha>
    </Dependency>
    <Dependency Name="Microsoft.Extensions.Logging" Version="6.0.0-alpha.1.20560.10">
      <Uri>https://github.com/dotnet/runtime</Uri>
      <Sha>72b7d236ad634c2280c73499ebfc2b594995ec06</Sha>
    </Dependency>
    <Dependency Name="Microsoft.Extensions.Options.ConfigurationExtensions" Version="6.0.0-alpha.1.20560.10">
      <Uri>https://github.com/dotnet/runtime</Uri>
      <Sha>72b7d236ad634c2280c73499ebfc2b594995ec06</Sha>
    </Dependency>
    <Dependency Name="Microsoft.Extensions.Options.DataAnnotations" Version="6.0.0-alpha.1.20560.10">
      <Uri>https://github.com/dotnet/runtime</Uri>
      <Sha>72b7d236ad634c2280c73499ebfc2b594995ec06</Sha>
    </Dependency>
    <Dependency Name="Microsoft.Extensions.Options" Version="6.0.0-alpha.1.20560.10">
      <Uri>https://github.com/dotnet/runtime</Uri>
      <Sha>72b7d236ad634c2280c73499ebfc2b594995ec06</Sha>
    </Dependency>
    <Dependency Name="Microsoft.Extensions.Primitives" Version="6.0.0-alpha.1.20560.10">
      <Uri>https://github.com/dotnet/runtime</Uri>
      <Sha>72b7d236ad634c2280c73499ebfc2b594995ec06</Sha>
    </Dependency>
    <Dependency Name="Microsoft.Extensions.Internal.Transport" Version="6.0.0-alpha.1.20560.10">
      <Uri>https://github.com/dotnet/runtime</Uri>
      <Sha>72b7d236ad634c2280c73499ebfc2b594995ec06</Sha>
    </Dependency>
    <Dependency Name="Microsoft.Win32.Registry" Version="6.0.0-alpha.1.20560.10">
      <Uri>https://github.com/dotnet/runtime</Uri>
      <Sha>72b7d236ad634c2280c73499ebfc2b594995ec06</Sha>
    </Dependency>
    <Dependency Name="Microsoft.Win32.SystemEvents" Version="6.0.0-alpha.1.20560.10">
      <Uri>https://github.com/dotnet/runtime</Uri>
      <Sha>72b7d236ad634c2280c73499ebfc2b594995ec06</Sha>
    </Dependency>
    <Dependency Name="System.ComponentModel.Annotations" Version="6.0.0-alpha.1.20560.10">
      <Uri>https://github.com/dotnet/runtime</Uri>
      <Sha>72b7d236ad634c2280c73499ebfc2b594995ec06</Sha>
    </Dependency>
    <Dependency Name="System.Diagnostics.DiagnosticSource" Version="6.0.0-alpha.1.20560.10">
      <Uri>https://github.com/dotnet/runtime</Uri>
      <Sha>72b7d236ad634c2280c73499ebfc2b594995ec06</Sha>
    </Dependency>
    <Dependency Name="System.Diagnostics.EventLog" Version="6.0.0-alpha.1.20560.10">
      <Uri>https://github.com/dotnet/runtime</Uri>
      <Sha>72b7d236ad634c2280c73499ebfc2b594995ec06</Sha>
    </Dependency>
    <Dependency Name="System.DirectoryServices.Protocols" Version="6.0.0-alpha.1.20560.10">
      <Uri>https://github.com/dotnet/runtime</Uri>
      <Sha>72b7d236ad634c2280c73499ebfc2b594995ec06</Sha>
    </Dependency>
    <Dependency Name="System.Drawing.Common" Version="6.0.0-alpha.1.20560.10">
      <Uri>https://github.com/dotnet/runtime</Uri>
      <Sha>72b7d236ad634c2280c73499ebfc2b594995ec06</Sha>
    </Dependency>
<<<<<<< HEAD
    <Dependency Name="System.IO.Pipelines" Version="5.0.1">
      <Uri>https://github.com/dotnet/runtime</Uri>
      <Sha>b02e13abab3d6f499751af2ad1ae6333fb4e633d</Sha>
=======
    <Dependency Name="System.IO.Pipelines" Version="6.0.0-alpha.1.20560.10">
      <Uri>https://github.com/dotnet/runtime</Uri>
      <Sha>72b7d236ad634c2280c73499ebfc2b594995ec06</Sha>
>>>>>>> da3e434e
    </Dependency>
    <Dependency Name="System.Net.Http.Json" Version="6.0.0-alpha.1.20560.10">
      <Uri>https://github.com/dotnet/runtime</Uri>
      <Sha>72b7d236ad634c2280c73499ebfc2b594995ec06</Sha>
    </Dependency>
    <Dependency Name="System.Net.Http.WinHttpHandler" Version="6.0.0-alpha.1.20560.10">
      <Uri>https://github.com/dotnet/runtime</Uri>
      <Sha>72b7d236ad634c2280c73499ebfc2b594995ec06</Sha>
    </Dependency>
    <Dependency Name="System.Net.WebSockets.WebSocketProtocol" Version="6.0.0-alpha.1.20560.10">
      <Uri>https://github.com/dotnet/runtime</Uri>
      <Sha>72b7d236ad634c2280c73499ebfc2b594995ec06</Sha>
    </Dependency>
    <Dependency Name="System.Reflection.Metadata" Version="6.0.0-alpha.1.20560.10">
      <Uri>https://github.com/dotnet/runtime</Uri>
      <Sha>72b7d236ad634c2280c73499ebfc2b594995ec06</Sha>
    </Dependency>
    <Dependency Name="System.Resources.Extensions" Version="6.0.0-alpha.1.20560.10">
      <Uri>https://github.com/dotnet/runtime</Uri>
      <Sha>72b7d236ad634c2280c73499ebfc2b594995ec06</Sha>
    </Dependency>
    <Dependency Name="System.Runtime.CompilerServices.Unsafe" Version="6.0.0-alpha.1.20560.10">
      <Uri>https://github.com/dotnet/runtime</Uri>
      <Sha>72b7d236ad634c2280c73499ebfc2b594995ec06</Sha>
    </Dependency>
<<<<<<< HEAD
    <!-- System.Security.AccessControl should only be referenced in Dependencies.props and RepoTasks.csproj. -->
    <Dependency Name="System.Security.AccessControl" Version="5.0.0">
=======
    <!-- System.Security.AccessControl should only be referenced in Dependencies.props and RTMVersions.csproj. -->
    <Dependency Name="System.Security.AccessControl" Version="6.0.0-alpha.1.20560.10">
>>>>>>> da3e434e
      <Uri>https://github.com/dotnet/runtime</Uri>
      <Sha>72b7d236ad634c2280c73499ebfc2b594995ec06</Sha>
    </Dependency>
<<<<<<< HEAD
    <Dependency Name="System.Security.Cryptography.Cng" Version="5.0.0">
=======
    <Dependency Name="System.Security.Cryptography.Cng" Version="6.0.0-alpha.1.20560.10">
>>>>>>> da3e434e
      <Uri>https://github.com/dotnet/runtime</Uri>
      <Sha>72b7d236ad634c2280c73499ebfc2b594995ec06</Sha>
    </Dependency>
<<<<<<< HEAD
    <Dependency Name="System.Security.Cryptography.Pkcs" Version="5.0.1">
      <Uri>https://github.com/dotnet/runtime</Uri>
      <Sha>b02e13abab3d6f499751af2ad1ae6333fb4e633d</Sha>
    </Dependency>
    <Dependency Name="System.Security.Cryptography.Xml" Version="5.0.0">
=======
    <Dependency Name="System.Security.Cryptography.Pkcs" Version="6.0.0-alpha.1.20560.10">
>>>>>>> da3e434e
      <Uri>https://github.com/dotnet/runtime</Uri>
      <Sha>72b7d236ad634c2280c73499ebfc2b594995ec06</Sha>
    </Dependency>
    <Dependency Name="System.Security.Cryptography.Xml" Version="6.0.0-alpha.1.20560.10">
      <Uri>https://github.com/dotnet/runtime</Uri>
      <Sha>72b7d236ad634c2280c73499ebfc2b594995ec06</Sha>
    </Dependency>
    <Dependency Name="System.Security.Permissions" Version="6.0.0-alpha.1.20560.10">
      <Uri>https://github.com/dotnet/runtime</Uri>
      <Sha>72b7d236ad634c2280c73499ebfc2b594995ec06</Sha>
    </Dependency>
    <Dependency Name="System.Security.Principal.Windows" Version="6.0.0-alpha.1.20560.10">
      <Uri>https://github.com/dotnet/runtime</Uri>
      <Sha>72b7d236ad634c2280c73499ebfc2b594995ec06</Sha>
    </Dependency>
    <Dependency Name="System.ServiceProcess.ServiceController" Version="6.0.0-alpha.1.20560.10">
      <Uri>https://github.com/dotnet/runtime</Uri>
      <Sha>72b7d236ad634c2280c73499ebfc2b594995ec06</Sha>
    </Dependency>
    <Dependency Name="System.Text.Encodings.Web" Version="6.0.0-alpha.1.20560.10">
      <Uri>https://github.com/dotnet/runtime</Uri>
      <Sha>72b7d236ad634c2280c73499ebfc2b594995ec06</Sha>
    </Dependency>
    <Dependency Name="System.Text.Json" Version="6.0.0-alpha.1.20560.10">
      <Uri>https://github.com/dotnet/runtime</Uri>
      <Sha>72b7d236ad634c2280c73499ebfc2b594995ec06</Sha>
    </Dependency>
    <Dependency Name="System.Threading.Channels" Version="6.0.0-alpha.1.20560.10">
      <Uri>https://github.com/dotnet/runtime</Uri>
      <Sha>72b7d236ad634c2280c73499ebfc2b594995ec06</Sha>
    </Dependency>
    <Dependency Name="System.Windows.Extensions" Version="6.0.0-alpha.1.20560.10">
      <Uri>https://github.com/dotnet/runtime</Uri>
      <Sha>72b7d236ad634c2280c73499ebfc2b594995ec06</Sha>
    </Dependency>
    <Dependency Name="Microsoft.Extensions.DependencyModel" Version="6.0.0-alpha.1.20560.10">
      <Uri>https://github.com/dotnet/runtime</Uri>
      <Sha>72b7d236ad634c2280c73499ebfc2b594995ec06</Sha>
    </Dependency>
    <Dependency Name="Microsoft.NETCore.App.Ref" Version="6.0.0-alpha.1.20560.10">
      <Uri>https://github.com/dotnet/runtime</Uri>
      <Sha>72b7d236ad634c2280c73499ebfc2b594995ec06</Sha>
    </Dependency>
    <!--
         Win-x64 is used here because we have picked an arbitrary runtime identifier to flow the version of the latest NETCore.App runtime.
         All Runtime.$rid packages should have the same version.
    -->
<<<<<<< HEAD
    <Dependency Name="Microsoft.NETCore.App.Runtime.win-x64" Version="5.0.1">
      <Uri>https://github.com/dotnet/runtime</Uri>
      <Sha>b02e13abab3d6f499751af2ad1ae6333fb4e633d</Sha>
    </Dependency>
    <Dependency Name="Microsoft.NETCore.App.Internal" Version="5.0.1-servicing.20575.16">
      <Uri>https://github.com/dotnet/runtime</Uri>
      <Sha>b02e13abab3d6f499751af2ad1ae6333fb4e633d</Sha>
    </Dependency>
    <Dependency Name="Microsoft.NETCore.BrowserDebugHost.Transport" Version="5.0.1-servicing.20575.16">
      <Uri>https://github.com/dotnet/runtime</Uri>
      <Sha>b02e13abab3d6f499751af2ad1ae6333fb4e633d</Sha>
=======
    <Dependency Name="Microsoft.NETCore.App.Runtime.win-x64" Version="6.0.0-alpha.1.20560.10">
      <Uri>https://github.com/dotnet/runtime</Uri>
      <Sha>72b7d236ad634c2280c73499ebfc2b594995ec06</Sha>
    </Dependency>
    <Dependency Name="Microsoft.NETCore.BrowserDebugHost.Transport" Version="6.0.0-alpha.1.20560.10">
      <Uri>https://github.com/dotnet/runtime</Uri>
      <Sha>72b7d236ad634c2280c73499ebfc2b594995ec06</Sha>
>>>>>>> da3e434e
    </Dependency>
  </ProductDependencies>
  <ToolsetDependencies>
    <!-- Listed explicitly to workaround https://github.com/dotnet/cli/issues/10528 -->
    <Dependency Name="Microsoft.NETCore.Platforms" Version="6.0.0-alpha.1.20560.10">
      <Uri>https://github.com/dotnet/runtime</Uri>
      <Sha>72b7d236ad634c2280c73499ebfc2b594995ec06</Sha>
    </Dependency>
    <Dependency Name="Microsoft.DotNet.Arcade.Sdk" Version="6.0.0-beta.20573.2">
      <Uri>https://github.com/dotnet/arcade</Uri>
      <Sha>35bddd4fbfab8da3518fb920250d7c9e0c3138ff</Sha>
    </Dependency>
    <Dependency Name="Microsoft.DotNet.Build.Tasks.Installers" Version="6.0.0-beta.20573.2">
      <Uri>https://github.com/dotnet/arcade</Uri>
      <Sha>35bddd4fbfab8da3518fb920250d7c9e0c3138ff</Sha>
    </Dependency>
    <Dependency Name="Microsoft.DotNet.Helix.Sdk" Version="6.0.0-beta.20573.2">
      <Uri>https://github.com/dotnet/arcade</Uri>
      <Sha>35bddd4fbfab8da3518fb920250d7c9e0c3138ff</Sha>
    </Dependency>
  </ToolsetDependencies>
</Dependencies><|MERGE_RESOLUTION|>--- conflicted
+++ resolved
@@ -11,67 +11,35 @@
   <ProductDependencies>
     <Dependency Name="dotnet-ef" Version="6.0.0-alpha.1.20563.8">
       <Uri>https://github.com/dotnet/efcore</Uri>
-<<<<<<< HEAD
-      <Sha>494e218127bfb7afee3c9b10a30bcd32d6cd80db</Sha>
-=======
-      <Sha>f4628ea869b971fdbeadab8890d46be192e0af89</Sha>
->>>>>>> da3e434e
+      <Sha>f4628ea869b971fdbeadab8890d46be192e0af89</Sha>
     </Dependency>
     <Dependency Name="Microsoft.EntityFrameworkCore.InMemory" Version="6.0.0-alpha.1.20563.8">
       <Uri>https://github.com/dotnet/efcore</Uri>
-<<<<<<< HEAD
-      <Sha>494e218127bfb7afee3c9b10a30bcd32d6cd80db</Sha>
-=======
-      <Sha>f4628ea869b971fdbeadab8890d46be192e0af89</Sha>
->>>>>>> da3e434e
+      <Sha>f4628ea869b971fdbeadab8890d46be192e0af89</Sha>
     </Dependency>
     <Dependency Name="Microsoft.EntityFrameworkCore.Relational" Version="6.0.0-alpha.1.20563.8">
       <Uri>https://github.com/dotnet/efcore</Uri>
-<<<<<<< HEAD
-      <Sha>494e218127bfb7afee3c9b10a30bcd32d6cd80db</Sha>
-=======
-      <Sha>f4628ea869b971fdbeadab8890d46be192e0af89</Sha>
->>>>>>> da3e434e
+      <Sha>f4628ea869b971fdbeadab8890d46be192e0af89</Sha>
     </Dependency>
     <Dependency Name="Microsoft.EntityFrameworkCore.Sqlite" Version="6.0.0-alpha.1.20563.8">
       <Uri>https://github.com/dotnet/efcore</Uri>
-<<<<<<< HEAD
-      <Sha>494e218127bfb7afee3c9b10a30bcd32d6cd80db</Sha>
-=======
-      <Sha>f4628ea869b971fdbeadab8890d46be192e0af89</Sha>
->>>>>>> da3e434e
+      <Sha>f4628ea869b971fdbeadab8890d46be192e0af89</Sha>
     </Dependency>
     <Dependency Name="Microsoft.EntityFrameworkCore.SqlServer" Version="6.0.0-alpha.1.20563.8">
       <Uri>https://github.com/dotnet/efcore</Uri>
-<<<<<<< HEAD
-      <Sha>494e218127bfb7afee3c9b10a30bcd32d6cd80db</Sha>
-=======
-      <Sha>f4628ea869b971fdbeadab8890d46be192e0af89</Sha>
->>>>>>> da3e434e
+      <Sha>f4628ea869b971fdbeadab8890d46be192e0af89</Sha>
     </Dependency>
     <Dependency Name="Microsoft.EntityFrameworkCore.Tools" Version="6.0.0-alpha.1.20563.8">
       <Uri>https://github.com/dotnet/efcore</Uri>
-<<<<<<< HEAD
-      <Sha>494e218127bfb7afee3c9b10a30bcd32d6cd80db</Sha>
-=======
-      <Sha>f4628ea869b971fdbeadab8890d46be192e0af89</Sha>
->>>>>>> da3e434e
+      <Sha>f4628ea869b971fdbeadab8890d46be192e0af89</Sha>
     </Dependency>
     <Dependency Name="Microsoft.EntityFrameworkCore" Version="6.0.0-alpha.1.20563.8">
       <Uri>https://github.com/dotnet/efcore</Uri>
-<<<<<<< HEAD
-      <Sha>494e218127bfb7afee3c9b10a30bcd32d6cd80db</Sha>
-=======
-      <Sha>f4628ea869b971fdbeadab8890d46be192e0af89</Sha>
->>>>>>> da3e434e
+      <Sha>f4628ea869b971fdbeadab8890d46be192e0af89</Sha>
     </Dependency>
     <Dependency Name="Microsoft.EntityFrameworkCore.Design" Version="6.0.0-alpha.1.20563.8">
       <Uri>https://github.com/dotnet/efcore</Uri>
-<<<<<<< HEAD
-      <Sha>494e218127bfb7afee3c9b10a30bcd32d6cd80db</Sha>
-=======
-      <Sha>f4628ea869b971fdbeadab8890d46be192e0af89</Sha>
->>>>>>> da3e434e
+      <Sha>f4628ea869b971fdbeadab8890d46be192e0af89</Sha>
     </Dependency>
     <Dependency Name="Microsoft.Extensions.Caching.Abstractions" Version="6.0.0-alpha.1.20560.10">
       <Uri>https://github.com/dotnet/runtime</Uri>
@@ -125,15 +93,9 @@
       <Uri>https://github.com/dotnet/runtime</Uri>
       <Sha>72b7d236ad634c2280c73499ebfc2b594995ec06</Sha>
     </Dependency>
-<<<<<<< HEAD
-    <Dependency Name="Microsoft.Extensions.DependencyInjection" Version="5.0.1">
-      <Uri>https://github.com/dotnet/runtime</Uri>
-      <Sha>b02e13abab3d6f499751af2ad1ae6333fb4e633d</Sha>
-=======
     <Dependency Name="Microsoft.Extensions.DependencyInjection" Version="6.0.0-alpha.1.20560.10">
       <Uri>https://github.com/dotnet/runtime</Uri>
       <Sha>72b7d236ad634c2280c73499ebfc2b594995ec06</Sha>
->>>>>>> da3e434e
     </Dependency>
     <Dependency Name="Microsoft.Extensions.FileProviders.Abstractions" Version="6.0.0-alpha.1.20560.10">
       <Uri>https://github.com/dotnet/runtime</Uri>
@@ -247,15 +209,9 @@
       <Uri>https://github.com/dotnet/runtime</Uri>
       <Sha>72b7d236ad634c2280c73499ebfc2b594995ec06</Sha>
     </Dependency>
-<<<<<<< HEAD
-    <Dependency Name="System.IO.Pipelines" Version="5.0.1">
-      <Uri>https://github.com/dotnet/runtime</Uri>
-      <Sha>b02e13abab3d6f499751af2ad1ae6333fb4e633d</Sha>
-=======
     <Dependency Name="System.IO.Pipelines" Version="6.0.0-alpha.1.20560.10">
       <Uri>https://github.com/dotnet/runtime</Uri>
       <Sha>72b7d236ad634c2280c73499ebfc2b594995ec06</Sha>
->>>>>>> da3e434e
     </Dependency>
     <Dependency Name="System.Net.Http.Json" Version="6.0.0-alpha.1.20560.10">
       <Uri>https://github.com/dotnet/runtime</Uri>
@@ -281,33 +237,16 @@
       <Uri>https://github.com/dotnet/runtime</Uri>
       <Sha>72b7d236ad634c2280c73499ebfc2b594995ec06</Sha>
     </Dependency>
-<<<<<<< HEAD
-    <!-- System.Security.AccessControl should only be referenced in Dependencies.props and RepoTasks.csproj. -->
-    <Dependency Name="System.Security.AccessControl" Version="5.0.0">
-=======
     <!-- System.Security.AccessControl should only be referenced in Dependencies.props and RTMVersions.csproj. -->
     <Dependency Name="System.Security.AccessControl" Version="6.0.0-alpha.1.20560.10">
->>>>>>> da3e434e
-      <Uri>https://github.com/dotnet/runtime</Uri>
-      <Sha>72b7d236ad634c2280c73499ebfc2b594995ec06</Sha>
-    </Dependency>
-<<<<<<< HEAD
-    <Dependency Name="System.Security.Cryptography.Cng" Version="5.0.0">
-=======
+      <Uri>https://github.com/dotnet/runtime</Uri>
+      <Sha>72b7d236ad634c2280c73499ebfc2b594995ec06</Sha>
+    </Dependency>
     <Dependency Name="System.Security.Cryptography.Cng" Version="6.0.0-alpha.1.20560.10">
->>>>>>> da3e434e
-      <Uri>https://github.com/dotnet/runtime</Uri>
-      <Sha>72b7d236ad634c2280c73499ebfc2b594995ec06</Sha>
-    </Dependency>
-<<<<<<< HEAD
-    <Dependency Name="System.Security.Cryptography.Pkcs" Version="5.0.1">
-      <Uri>https://github.com/dotnet/runtime</Uri>
-      <Sha>b02e13abab3d6f499751af2ad1ae6333fb4e633d</Sha>
-    </Dependency>
-    <Dependency Name="System.Security.Cryptography.Xml" Version="5.0.0">
-=======
+      <Uri>https://github.com/dotnet/runtime</Uri>
+      <Sha>72b7d236ad634c2280c73499ebfc2b594995ec06</Sha>
+    </Dependency>
     <Dependency Name="System.Security.Cryptography.Pkcs" Version="6.0.0-alpha.1.20560.10">
->>>>>>> da3e434e
       <Uri>https://github.com/dotnet/runtime</Uri>
       <Sha>72b7d236ad634c2280c73499ebfc2b594995ec06</Sha>
     </Dependency>
@@ -355,19 +294,6 @@
          Win-x64 is used here because we have picked an arbitrary runtime identifier to flow the version of the latest NETCore.App runtime.
          All Runtime.$rid packages should have the same version.
     -->
-<<<<<<< HEAD
-    <Dependency Name="Microsoft.NETCore.App.Runtime.win-x64" Version="5.0.1">
-      <Uri>https://github.com/dotnet/runtime</Uri>
-      <Sha>b02e13abab3d6f499751af2ad1ae6333fb4e633d</Sha>
-    </Dependency>
-    <Dependency Name="Microsoft.NETCore.App.Internal" Version="5.0.1-servicing.20575.16">
-      <Uri>https://github.com/dotnet/runtime</Uri>
-      <Sha>b02e13abab3d6f499751af2ad1ae6333fb4e633d</Sha>
-    </Dependency>
-    <Dependency Name="Microsoft.NETCore.BrowserDebugHost.Transport" Version="5.0.1-servicing.20575.16">
-      <Uri>https://github.com/dotnet/runtime</Uri>
-      <Sha>b02e13abab3d6f499751af2ad1ae6333fb4e633d</Sha>
-=======
     <Dependency Name="Microsoft.NETCore.App.Runtime.win-x64" Version="6.0.0-alpha.1.20560.10">
       <Uri>https://github.com/dotnet/runtime</Uri>
       <Sha>72b7d236ad634c2280c73499ebfc2b594995ec06</Sha>
@@ -375,7 +301,6 @@
     <Dependency Name="Microsoft.NETCore.BrowserDebugHost.Transport" Version="6.0.0-alpha.1.20560.10">
       <Uri>https://github.com/dotnet/runtime</Uri>
       <Sha>72b7d236ad634c2280c73499ebfc2b594995ec06</Sha>
->>>>>>> da3e434e
     </Dependency>
   </ProductDependencies>
   <ToolsetDependencies>
