{
  "dependencies": {
    "Microsoft.NETCore.Platforms": "1.0.1-*",
    "Microsoft.AspNetCore.Diagnostics": "1.0.0-*",
    "Microsoft.AspNetCore.Diagnostics.EntityFrameworkCore": "1.0.0-*",
    "Microsoft.AspNetCore.Server.IISIntegration": "1.0.0-*",
    "Microsoft.AspNetCore.Server.Kestrel": "1.0.0-*",
    "Microsoft.EntityFrameworkCore.SqlServer": "1.0.0-*",
    "Microsoft.EntityFrameworkCore.Tools": {
      "version": "1.0.0-*",
      "type": "build"
    }
  },
  "compilationOptions": {
    "emitEntryPoint": true
  },
  "frameworks": {
    "net451": {},
    "netcoreapp1.0": {
      "imports": [
        "dnxcore50",
        "portable-net451+win8"
      ],
      "dependencies": {
        "Microsoft.NETCore.App": {
          "version": "1.0.0-*",
          "type": "platform"
        }
      }
    }
  },
  "content": [
    "web.config"
  ],
  "tools": {
    "Microsoft.AspNetCore.Server.IISIntegration.Tools": {
      "version": "1.0.0-*",
      "imports": "portable-net45+wp80+win8+wpa81+dnxcore50"
    },
    "Microsoft.EntityFrameworkCore.Tools": {
      "version": "1.0.0-*",
<<<<<<< HEAD
      "imports": "portable-net452+win81"
=======
      "imports": "portable-net451+win8"
>>>>>>> 85632608
    }
  },
  "scripts": {
    "postpublish": "dotnet publish-iis --publish-folder %publish:OutputPath% --framework %publish:FullTargetFramework%"
  }
}<|MERGE_RESOLUTION|>--- conflicted
+++ resolved
@@ -39,11 +39,7 @@
     },
     "Microsoft.EntityFrameworkCore.Tools": {
       "version": "1.0.0-*",
-<<<<<<< HEAD
-      "imports": "portable-net452+win81"
-=======
       "imports": "portable-net451+win8"
->>>>>>> 85632608
     }
   },
   "scripts": {
