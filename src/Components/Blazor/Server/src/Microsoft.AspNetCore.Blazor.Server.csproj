﻿<Project Sdk="Microsoft.NET.Sdk">

  <PropertyGroup>
    <TargetFramework>$(DefaultNetCoreTargetFramework)</TargetFramework>
    <Description>Runtime server features for ASP.NET Core Blazor applications.</Description>
<<<<<<< HEAD
    <IsShippingPackage>false</IsShippingPackage>
=======
    <IsShippingPackage>true</IsShippingPackage>
    <HasReferenceAssembly>false</HasReferenceAssembly>
    <!-- This is so that we add the FrameworkReference to Microsoft.AspNetCore.App -->
    <UseLatestAspNetCoreReference>true</UseLatestAspNetCoreReference>
>>>>>>> bbafecc0
  </PropertyGroup>

  <ItemGroup>
    <Compile Include="$(ComponentsSharedSourceRoot)\src\CacheHeaderSettings.cs" Link="Shared\CacheHeaderSettings.cs" />
  </ItemGroup>

  <ItemGroup>
    <Reference Include="Newtonsoft.Json" />

    <!-- Used by ws-proxy sources only. Remove this once we're able to consume ws-proxy as a NuGet package. -->
    <Reference Include="Mono.Cecil" />
  </ItemGroup>

</Project><|MERGE_RESOLUTION|>--- conflicted
+++ resolved
@@ -3,14 +3,10 @@
   <PropertyGroup>
     <TargetFramework>$(DefaultNetCoreTargetFramework)</TargetFramework>
     <Description>Runtime server features for ASP.NET Core Blazor applications.</Description>
-<<<<<<< HEAD
     <IsShippingPackage>false</IsShippingPackage>
-=======
-    <IsShippingPackage>true</IsShippingPackage>
     <HasReferenceAssembly>false</HasReferenceAssembly>
     <!-- This is so that we add the FrameworkReference to Microsoft.AspNetCore.App -->
     <UseLatestAspNetCoreReference>true</UseLatestAspNetCoreReference>
->>>>>>> bbafecc0
   </PropertyGroup>
 
   <ItemGroup>
