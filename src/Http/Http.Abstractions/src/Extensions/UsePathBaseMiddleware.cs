--- conflicted
+++ resolved
@@ -1,10 +1,5 @@
-<<<<<<< HEAD
-﻿// Licensed to the .NET Foundation under one or more agreements.
+// Licensed to the .NET Foundation under one or more agreements.
 // The .NET Foundation licenses this file to you under the MIT license.
-=======
-// Copyright (c) .NET Foundation. All rights reserved.
-// Licensed under the Apache License, Version 2.0. See License.txt in the project root for license information.
->>>>>>> 56d0f2ac
 
 using System;
 using System.Threading.Tasks;
