--- conflicted
+++ resolved
@@ -216,12 +216,8 @@
                 catch (HttpRequestException ex) when (ex.Message.StartsWith("The SSL connection could not be established"))
                 {
                 }
-<<<<<<< HEAD
-                await Task.Delay(TimeSpan.FromSeconds(10 * attempt));
-=======
                 var currentDelay = intervalInSeconds * attempt;
                 await Task.Delay(TimeSpan.FromSeconds(currentDelay));
->>>>>>> 7fc314f7
             } while (attempt < maxAttempts);
             stopwatch.Stop();
             throw new TimeoutException($"Could not contact the server within {stopwatch.Elapsed.TotalSeconds} seconds");
