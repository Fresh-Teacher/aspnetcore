using System;
using System.Collections.Generic;
using System.Globalization;
using System.IdentityModel.Tokens.Jwt;
using System.Linq;
using System.Net.Http;
using System.Text.Encodings.Web;
using System.Text.Json;
using System.Threading.Tasks;
using Microsoft.AspNetCore.Authentication;
using Microsoft.AspNetCore.Authentication.Cookies;
using Microsoft.AspNetCore.Authentication.OpenIdConnect;
using Microsoft.AspNetCore.Builder;
using Microsoft.AspNetCore.Hosting;
using Microsoft.AspNetCore.Http;
using Microsoft.Extensions.Configuration;
using Microsoft.Extensions.DependencyInjection;
using Microsoft.Extensions.Hosting;
using Microsoft.Extensions.Options;
using Microsoft.IdentityModel.Protocols.OpenIdConnect;

namespace OpenIdConnectSample
{
    public class Startup
    {
        public Startup(IConfiguration config, IWebHostEnvironment env)
        {
            Configuration = config;
            Environment = env;
        }

        public IConfiguration Configuration { get; set; }

        public IWebHostEnvironment Environment { get; }

        private void CheckSameSite(HttpContext httpContext, CookieOptions options)
        {
<<<<<<< HEAD
            if (options.SameSite > SameSiteMode.Unspecified)
            {
                var userAgent = httpContext.Request.Headers["User-Agent"];
=======
            if (options.SameSite > (SameSiteMode)(-1))
            {
                var userAgent = httpContext.Request.Headers["User-Agent"].ToString();
>>>>>>> 649ee1fb
                // TODO: Use your User Agent library of choice here.
                if (userAgent.Contains("CPU iPhone OS 12") // Also covers iPod touch
                    || userAgent.Contains("iPad; CPU OS 12")
                    // Safari 12 and 13 are both broken on Mojave
                    || userAgent.Contains("Macintosh; Intel Mac OS X 10_14"))
                {
<<<<<<< HEAD
                    options.SameSite = SameSiteMode.Unspecified;
=======
                    options.SameSite = (SameSiteMode)(-1);
>>>>>>> 649ee1fb
                }
            }
        }

        public void ConfigureServices(IServiceCollection services)
        {
            JwtSecurityTokenHandler.DefaultInboundClaimTypeMap.Clear();

            services.Configure<CookiePolicyOptions>(options =>
            {
<<<<<<< HEAD
                options.MinimumSameSitePolicy = SameSiteMode.Unspecified;
=======
                options.MinimumSameSitePolicy = (SameSiteMode)(-1);
>>>>>>> 649ee1fb
                options.OnAppendCookie = cookieContext => CheckSameSite(cookieContext.Context, cookieContext.CookieOptions);
                options.OnDeleteCookie = cookieContext => CheckSameSite(cookieContext.Context, cookieContext.CookieOptions);
            });

            services.AddAuthentication(sharedOptions =>
            {
                sharedOptions.DefaultScheme = CookieAuthenticationDefaults.AuthenticationScheme;
                sharedOptions.DefaultChallengeScheme = OpenIdConnectDefaults.AuthenticationScheme;
            })
                .AddCookie()
                .AddOpenIdConnect(o =>
            {
                /*
                o.ClientId = Configuration["oidc:clientid"];
                o.ClientSecret = Configuration["oidc:clientsecret"]; // for code flow
                o.Authority = Configuration["oidc:authority"];
                */
                // https://github.com/IdentityServer/IdentityServer4.Demo/blob/master/src/IdentityServer4Demo/Config.cs
                o.ClientId = "server.hybrid";
                o.ClientSecret = "secret"; // for code flow
                o.Authority = "https://demo.identityserver.io/";

                o.ResponseType = OpenIdConnectResponseType.CodeIdToken;
                o.SaveTokens = true;
                o.GetClaimsFromUserInfoEndpoint = true;
                o.AccessDeniedPath = "/access-denied-from-remote";

                // o.ClaimActions.MapAllExcept("aud", "iss", "iat", "nbf", "exp", "aio", "c_hash", "uti", "nonce");

                o.Events = new OpenIdConnectEvents()
                {
                    OnAuthenticationFailed = c =>
                    {
                        c.HandleResponse();

                        c.Response.StatusCode = 500;
                        c.Response.ContentType = "text/plain";
                        if (Environment.IsDevelopment())
                        {
                            // Debug only, in production do not share exceptions with the remote host.
                            return c.Response.WriteAsync(c.Exception.ToString());
                        }
                        return c.Response.WriteAsync("An error occurred processing your authentication.");
                    }
                };
            });
        }

        public void Configure(IApplicationBuilder app, IOptionsMonitor<OpenIdConnectOptions> optionsMonitor)
        {
            app.UseDeveloperExceptionPage();
            app.UseCookiePolicy(); // Before UseAuthentication or anything else that writes cookies.
            app.UseAuthentication();

            app.Run(async context =>
            {
                var response = context.Response;

                if (context.Request.Path.Equals("/signedout"))
                {
                    await WriteHtmlAsync(response, async res =>
                    {
                        await res.WriteAsync($"<h1>You have been signed out.</h1>");
                        await res.WriteAsync("<a class=\"btn btn-default\" href=\"/\">Home</a>");
                    });
                    return;
                }

                if (context.Request.Path.Equals("/signout"))
                {
                    await context.SignOutAsync(CookieAuthenticationDefaults.AuthenticationScheme);
                    await WriteHtmlAsync(response, async res =>
                    {
                        await res.WriteAsync($"<h1>Signed out {HtmlEncode(context.User.Identity.Name)}</h1>");
                        await res.WriteAsync("<a class=\"btn btn-default\" href=\"/\">Home</a>");
                    });
                    return;
                }

                if (context.Request.Path.Equals("/signout-remote"))
                {
                    // Redirects
                    await context.SignOutAsync(CookieAuthenticationDefaults.AuthenticationScheme);
                    await context.SignOutAsync(OpenIdConnectDefaults.AuthenticationScheme, new AuthenticationProperties()
                    {
                        RedirectUri = "/signedout"
                    });
                    return;
                }

                if (context.Request.Path.Equals("/access-denied-from-remote"))
                {
                    await WriteHtmlAsync(response, async res =>
                    {
                        await res.WriteAsync($"<h1>Access Denied error received from the remote authorization server</h1>");
                        await res.WriteAsync("<a class=\"btn btn-default\" href=\"/\">Home</a>");
                    });
                    return;
                }

                if (context.Request.Path.Equals("/Account/AccessDenied"))
                {
                    await context.SignOutAsync(CookieAuthenticationDefaults.AuthenticationScheme);
                    await WriteHtmlAsync(response, async res =>
                    {
                        await res.WriteAsync($"<h1>Access Denied for user {HtmlEncode(context.User.Identity.Name)} to resource '{HtmlEncode(context.Request.Query["ReturnUrl"])}'</h1>");
                        await res.WriteAsync("<a class=\"btn btn-default\" href=\"/signout\">Sign Out</a>");
                        await res.WriteAsync("<a class=\"btn btn-default\" href=\"/\">Home</a>");
                    });
                    return;
                }

                // DefaultAuthenticateScheme causes User to be set
                // var user = context.User;

                // This is what [Authorize] calls
                var userResult = await context.AuthenticateAsync();
                var user = userResult.Principal;
                var props = userResult.Properties;

                // This is what [Authorize(ActiveAuthenticationSchemes = OpenIdConnectDefaults.AuthenticationScheme)] calls
                // var user = await context.AuthenticateAsync(OpenIdConnectDefaults.AuthenticationScheme);

                // Not authenticated
                if (user == null || !user.Identities.Any(identity => identity.IsAuthenticated))
                {
                    // This is what [Authorize] calls
                    await context.ChallengeAsync();

                    // This is what [Authorize(ActiveAuthenticationSchemes = OpenIdConnectDefaults.AuthenticationScheme)] calls
                    // await context.ChallengeAsync(OpenIdConnectDefaults.AuthenticationScheme);

                    return;
                }

                // Authenticated, but not authorized
                if (context.Request.Path.Equals("/restricted") && !user.Identities.Any(identity => identity.HasClaim("special", "true")))
                {
                    await context.ForbidAsync();
                    return;
                }

                if (context.Request.Path.Equals("/refresh"))
                {
                    var refreshToken = props.GetTokenValue("refresh_token");

                    if (string.IsNullOrEmpty(refreshToken))
                    {
                        await WriteHtmlAsync(response, async res =>
                        {
                            await res.WriteAsync($"No refresh_token is available.<br>");
                            await res.WriteAsync("<a class=\"btn btn-link\" href=\"/signout\">Sign Out</a>");
                        });

                        return;
                    }

                    var options = optionsMonitor.Get(OpenIdConnectDefaults.AuthenticationScheme);
                    var metadata = await options.ConfigurationManager.GetConfigurationAsync(context.RequestAborted);

                    var pairs = new Dictionary<string, string>()
                    {
                        { "client_id", options.ClientId },
                        { "client_secret", options.ClientSecret },
                        { "grant_type", "refresh_token" },
                        { "refresh_token", refreshToken }
                    };
                    var content = new FormUrlEncodedContent(pairs);
                    var tokenResponse = await options.Backchannel.PostAsync(metadata.TokenEndpoint, content, context.RequestAborted);
                    tokenResponse.EnsureSuccessStatusCode();

                    using (var payload = JsonDocument.Parse(await tokenResponse.Content.ReadAsStringAsync()))
                    {
                        // Persist the new acess token
                        props.UpdateTokenValue("access_token", payload.RootElement.GetString("access_token"));
                        props.UpdateTokenValue("refresh_token", payload.RootElement.GetString("refresh_token"));
                        if (payload.RootElement.TryGetProperty("expires_in", out var property) && property.TryGetInt32(out var seconds))
                        {
                            var expiresAt = DateTimeOffset.UtcNow + TimeSpan.FromSeconds(seconds);
                            props.UpdateTokenValue("expires_at", expiresAt.ToString("o", CultureInfo.InvariantCulture));
                        }
                        await context.SignInAsync(user, props);

                        await WriteHtmlAsync(response, async res =>
                        {
                            await res.WriteAsync($"<h1>Refreshed.</h1>");
                            await res.WriteAsync("<a class=\"btn btn-default\" href=\"/refresh\">Refresh tokens</a>");
                            await res.WriteAsync("<a class=\"btn btn-default\" href=\"/\">Home</a>");

                            await res.WriteAsync("<h2>Tokens:</h2>");
                            await WriteTableHeader(res, new string[] { "Token Type", "Value" }, props.GetTokens().Select(token => new string[] { token.Name, token.Value }));

                            await res.WriteAsync("<h2>Payload:</h2>");
                            await res.WriteAsync(HtmlEncoder.Default.Encode(payload.ToString()).Replace(",", ",<br>") + "<br>");
                        });
                    }

                    return;
                }

                if (context.Request.Path.Equals("/login-challenge"))
                {
                    // Challenge the user authentication, and force a login prompt by overwriting the
                    // "prompt". This could be used for example to require the user to re-enter their
                    // credentials at the authentication provider, to add an extra confirmation layer.
                    await context.ChallengeAsync(OpenIdConnectDefaults.AuthenticationScheme, new OpenIdConnectChallengeProperties()
                    {
                        Prompt = "login",

                        // it is also possible to specify different scopes, e.g.
                        // Scope = new string[] { "openid", "profile", "other" }
                    });

                    return;
                }

                await WriteHtmlAsync(response, async res =>
                {
                    await res.WriteAsync($"<h1>Hello Authenticated User {HtmlEncode(user.Identity.Name)}</h1>");
                    await res.WriteAsync("<a class=\"btn btn-default\" href=\"/refresh\">Refresh tokens</a>");
                    await res.WriteAsync("<a class=\"btn btn-default\" href=\"/restricted\">Restricted</a>");
                    await res.WriteAsync("<a class=\"btn btn-default\" href=\"/login-challenge\">Login challenge</a>");
                    await res.WriteAsync("<a class=\"btn btn-default\" href=\"/signout\">Sign Out</a>");
                    await res.WriteAsync("<a class=\"btn btn-default\" href=\"/signout-remote\">Sign Out Remote</a>");

                    await res.WriteAsync("<h2>Claims:</h2>");
                    await WriteTableHeader(res, new string[] { "Claim Type", "Value" }, context.User.Claims.Select(c => new string[] { c.Type, c.Value }));

                    await res.WriteAsync("<h2>Tokens:</h2>");
                    await WriteTableHeader(res, new string[] { "Token Type", "Value" }, props.GetTokens().Select(token => new string[] { token.Name, token.Value }));
                });
            });
        }

        private static async Task WriteHtmlAsync(HttpResponse response, Func<HttpResponse, Task> writeContent)
        {
            var bootstrap = "<link rel=\"stylesheet\" href=\"https://stackpath.bootstrapcdn.com/bootstrap/3.4.1/css/bootstrap.min.css\" integrity=\"sha384-HSMxcRTRxnN+Bdg0JdbxYKrThecOKuH5zCYotlSAcp1+c8xmyTe9GYg1l9a69psu\" crossorigin=\"anonymous\">";

            response.ContentType = "text/html";
            await response.WriteAsync($"<html><head>{bootstrap}</head><body><div class=\"container\">");
            await writeContent(response);
            await response.WriteAsync("</div></body></html>");
        }

        private static async Task WriteTableHeader(HttpResponse response, IEnumerable<string> columns, IEnumerable<IEnumerable<string>> data)
        {
            await response.WriteAsync("<table class=\"table table-condensed\">");
            await response.WriteAsync("<tr>");
            foreach (var column in columns)
            {
                await response.WriteAsync($"<th>{HtmlEncode(column)}</th>");
            }
            await response.WriteAsync("</tr>");
            foreach (var row in data)
            {
                await response.WriteAsync("<tr>");
                foreach (var column in row)
                {
                    await response.WriteAsync($"<td>{HtmlEncode(column)}</td>");
                }
                await response.WriteAsync("</tr>");
            }
            await response.WriteAsync("</table>");
        }

        private static string HtmlEncode(string content) =>
            string.IsNullOrEmpty(content) ? string.Empty : HtmlEncoder.Default.Encode(content);
    }
}
<|MERGE_RESOLUTION|>--- conflicted
+++ resolved
@@ -35,26 +35,16 @@
 
         private void CheckSameSite(HttpContext httpContext, CookieOptions options)
         {
-<<<<<<< HEAD
             if (options.SameSite > SameSiteMode.Unspecified)
             {
                 var userAgent = httpContext.Request.Headers["User-Agent"];
-=======
-            if (options.SameSite > (SameSiteMode)(-1))
-            {
-                var userAgent = httpContext.Request.Headers["User-Agent"].ToString();
->>>>>>> 649ee1fb
                 // TODO: Use your User Agent library of choice here.
                 if (userAgent.Contains("CPU iPhone OS 12") // Also covers iPod touch
                     || userAgent.Contains("iPad; CPU OS 12")
                     // Safari 12 and 13 are both broken on Mojave
                     || userAgent.Contains("Macintosh; Intel Mac OS X 10_14"))
                 {
-<<<<<<< HEAD
                     options.SameSite = SameSiteMode.Unspecified;
-=======
-                    options.SameSite = (SameSiteMode)(-1);
->>>>>>> 649ee1fb
                 }
             }
         }
@@ -65,11 +55,7 @@
 
             services.Configure<CookiePolicyOptions>(options =>
             {
-<<<<<<< HEAD
                 options.MinimumSameSitePolicy = SameSiteMode.Unspecified;
-=======
-                options.MinimumSameSitePolicy = (SameSiteMode)(-1);
->>>>>>> 649ee1fb
                 options.OnAppendCookie = cookieContext => CheckSameSite(cookieContext.Context, cookieContext.CookieOptions);
                 options.OnDeleteCookie = cookieContext => CheckSameSite(cookieContext.Context, cookieContext.CookieOptions);
             });
