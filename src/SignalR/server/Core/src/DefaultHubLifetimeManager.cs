// Copyright (c) .NET Foundation. All rights reserved.
// Licensed under the Apache License, Version 2.0. See License.txt in the project root for license information.

using System;
using System.Collections.Concurrent;
using System.Collections.Generic;
using System.Linq;
using System.Threading;
using System.Threading.Tasks;
using Microsoft.AspNetCore.SignalR.Internal;
using Microsoft.AspNetCore.SignalR.Protocol;
using Microsoft.Extensions.Logging;

namespace Microsoft.AspNetCore.SignalR
{
    /// <summary>
    /// A default in-memory lifetime manager abstraction for <see cref="Hub"/> instances.
    /// </summary>
    public class DefaultHubLifetimeManager<THub> : HubLifetimeManager<THub> where THub : Hub
    {
        private readonly HubConnectionStore _connections = new HubConnectionStore();
        private readonly HubGroupList _groups = new HubGroupList();
        private readonly ILogger _logger;

        /// <summary>
        /// Initializes a new instance of the <see cref="DefaultHubLifetimeManager{THub}"/> class.
        /// </summary>
        /// <param name="logger">The logger.</param>
        public DefaultHubLifetimeManager(ILogger<DefaultHubLifetimeManager<THub>> logger)
        {
            _logger = logger;
        }

        /// <inheritdoc />
        public override Task AddToGroupAsync(string connectionId, string groupName, CancellationToken cancellationToken = default)
        {
            if (connectionId == null)
            {
                throw new ArgumentNullException(nameof(connectionId));
            }

            if (groupName == null)
            {
                throw new ArgumentNullException(nameof(groupName));
            }

            var connection = _connections[connectionId];
            if (connection == null)
            {
                return Task.CompletedTask;
            }

            _groups.Add(connection, groupName);

            return Task.CompletedTask;
        }

        /// <inheritdoc />
        public override Task RemoveFromGroupAsync(string connectionId, string groupName, CancellationToken cancellationToken = default)
        {
            if (connectionId == null)
            {
                throw new ArgumentNullException(nameof(connectionId));
            }

            if (groupName == null)
            {
                throw new ArgumentNullException(nameof(groupName));
            }

            var connection = _connections[connectionId];
            if (connection == null)
            {
                return Task.CompletedTask;
            }

            _groups.Remove(connectionId, groupName);

            return Task.CompletedTask;
        }

        /// <inheritdoc />
        public override Task SendAllAsync(string methodName, object[] args, CancellationToken cancellationToken = default)
        {
            return SendToAllConnections(methodName, args, include: null, cancellationToken);
        }

<<<<<<< HEAD
        private Task SendToAllConnections(string methodName, object[] args, Func<HubConnectionContext, object, bool> include, object state = null)
=======
        private Task SendToAllConnections(string methodName, object[] args, Func<HubConnectionContext, bool> include, CancellationToken cancellationToken)
>>>>>>> 7fc314f7
        {
            List<Task> tasks = null;
            SerializedHubMessage message = null;

            // foreach over HubConnectionStore avoids allocating an enumerator
            foreach (var connection in _connections)
            {
                if (include != null && !include(connection, state))
                {
                    continue;
                }

                if (message == null)
                {
                    message = CreateSerializedInvocationMessage(methodName, args);
                }

                var task = connection.WriteAsync(message, cancellationToken);

                if (!task.IsCompletedSuccessfully)
                {
                    if (tasks == null)
                    {
                        tasks = new List<Task>();
                    }

                    tasks.Add(task.AsTask());
                }
            }

            if (tasks == null)
            {
                return Task.CompletedTask;
            }

            // Some connections are slow
            return Task.WhenAll(tasks);
        }

        // Tasks and message are passed by ref so they can be lazily created inside the method post-filtering,
        // while still being re-usable when sending to multiple groups
<<<<<<< HEAD
        private void SendToGroupConnections(string methodName, object[] args, ConcurrentDictionary<string, HubConnectionContext> connections, Func<HubConnectionContext, object, bool> include, object state, ref List<Task> tasks, ref SerializedHubMessage message)
=======
        private void SendToGroupConnections(string methodName, object[] args, ConcurrentDictionary<string, HubConnectionContext> connections, Func<HubConnectionContext, bool> include,
            ref List<Task> tasks, ref SerializedHubMessage message, CancellationToken cancellationToken)
>>>>>>> 7fc314f7
        {
            // foreach over ConcurrentDictionary avoids allocating an enumerator
            foreach (var connection in connections)
            {
                if (include != null && !include(connection.Value, state))
                {
                    continue;
                }

                if (message == null)
                {
                    message = CreateSerializedInvocationMessage(methodName, args);
                }

                var task = connection.Value.WriteAsync(message, cancellationToken);

                if (!task.IsCompletedSuccessfully)
                {
                    if (tasks == null)
                    {
                        tasks = new List<Task>();
                    }

                    tasks.Add(task.AsTask());
                }
            }
        }

        /// <inheritdoc />
        public override Task SendConnectionAsync(string connectionId, string methodName, object[] args, CancellationToken cancellationToken = default)
        {
            if (connectionId == null)
            {
                throw new ArgumentNullException(nameof(connectionId));
            }

            var connection = _connections[connectionId];

            if (connection == null)
            {
                return Task.CompletedTask;
            }

            // We're sending to a single connection
            // Write message directly to connection without caching it in memory
            var message = CreateInvocationMessage(methodName, args);

            return connection.WriteAsync(message, cancellationToken).AsTask();
        }

        /// <inheritdoc />
        public override Task SendGroupAsync(string groupName, string methodName, object[] args, CancellationToken cancellationToken = default)
        {
            if (groupName == null)
            {
                throw new ArgumentNullException(nameof(groupName));
            }

            var group = _groups[groupName];
            if (group != null)
            {
                // Can't optimize for sending to a single connection in a group because
                // group might be modified inbetween checking and sending
                List<Task> tasks = null;
                SerializedHubMessage message = null;
<<<<<<< HEAD
                SendToGroupConnections(methodName, args, group, null, null, ref tasks, ref message);
=======
                SendToGroupConnections(methodName, args, group, null, ref tasks, ref message, cancellationToken);
>>>>>>> 7fc314f7

                if (tasks != null)
                {
                    return Task.WhenAll(tasks);
                }
            }

            return Task.CompletedTask;
        }

        /// <inheritdoc />
        public override Task SendGroupsAsync(IReadOnlyList<string> groupNames, string methodName, object[] args, CancellationToken cancellationToken = default)
        {
            // Each task represents the list of tasks for each of the writes within a group
            List<Task> tasks = null;
            SerializedHubMessage message = null;

            foreach (var groupName in groupNames)
            {
                if (string.IsNullOrEmpty(groupName))
                {
                    throw new InvalidOperationException("Cannot send to an empty group name.");
                }

                var group = _groups[groupName];
                if (group != null)
                {
<<<<<<< HEAD
                    SendToGroupConnections(methodName, args, group, null, null, ref tasks, ref message);
=======
                    SendToGroupConnections(methodName, args, group, null, ref tasks, ref message, cancellationToken);
>>>>>>> 7fc314f7
                }
            }

            if (tasks != null)
            {
                return Task.WhenAll(tasks);
            }

            return Task.CompletedTask;
        }

        /// <inheritdoc />
        public override Task SendGroupExceptAsync(string groupName, string methodName, object[] args, IReadOnlyList<string> excludedConnectionIds, CancellationToken cancellationToken = default)
        {
            if (groupName == null)
            {
                throw new ArgumentNullException(nameof(groupName));
            }

            var group = _groups[groupName];
            if (group != null)
            {
                List<Task> tasks = null;
                SerializedHubMessage message = null;

<<<<<<< HEAD
                SendToGroupConnections(methodName, args, group, (connection, state) => !((IReadOnlyList<string>)state).Contains(connection.ConnectionId), excludedConnectionIds, ref tasks, ref message);
=======
                SendToGroupConnections(methodName, args, group, connection => !excludedConnectionIds.Contains(connection.ConnectionId), ref tasks, ref message, cancellationToken);
>>>>>>> 7fc314f7

                if (tasks != null)
                {
                    return Task.WhenAll(tasks);
                }
            }

            return Task.CompletedTask;
        }

        private SerializedHubMessage CreateSerializedInvocationMessage(string methodName, object[] args)
        {
            return new SerializedHubMessage(CreateInvocationMessage(methodName, args));
        }

        private HubMessage CreateInvocationMessage(string methodName, object[] args)
        {
            return new InvocationMessage(methodName, args);
        }

        /// <inheritdoc />
        public override Task SendUserAsync(string userId, string methodName, object[] args, CancellationToken cancellationToken = default)
        {
<<<<<<< HEAD
            return SendToAllConnections(methodName, args, (connection, state) => string.Equals(connection.UserIdentifier, (string)state, StringComparison.Ordinal), userId);
=======
            return SendToAllConnections(methodName, args, connection => string.Equals(connection.UserIdentifier, userId, StringComparison.Ordinal), cancellationToken);
>>>>>>> 7fc314f7
        }

        /// <inheritdoc />
        public override Task OnConnectedAsync(HubConnectionContext connection)
        {
            _connections.Add(connection);
            return Task.CompletedTask;
        }

        /// <inheritdoc />
        public override Task OnDisconnectedAsync(HubConnectionContext connection)
        {
            _connections.Remove(connection);
            _groups.RemoveDisconnectedConnection(connection.ConnectionId);
            return Task.CompletedTask;
        }

        /// <inheritdoc />
        public override Task SendAllExceptAsync(string methodName, object[] args, IReadOnlyList<string> excludedConnectionIds, CancellationToken cancellationToken = default)
        {
<<<<<<< HEAD
            return SendToAllConnections(methodName, args, (connection, state) => !((IReadOnlyList<string>)state).Contains(connection.ConnectionId), excludedConnectionIds);
=======
            return SendToAllConnections(methodName, args, connection => !excludedConnectionIds.Contains(connection.ConnectionId), cancellationToken);
>>>>>>> 7fc314f7
        }

        /// <inheritdoc />
        public override Task SendConnectionsAsync(IReadOnlyList<string> connectionIds, string methodName, object[] args, CancellationToken cancellationToken = default)
        {
<<<<<<< HEAD
            return SendToAllConnections(methodName, args, (connection, state) => ((IReadOnlyList<string>)state).Contains(connection.ConnectionId), connectionIds);
=======
            return SendToAllConnections(methodName, args, connection => connectionIds.Contains(connection.ConnectionId), cancellationToken);
>>>>>>> 7fc314f7
        }

        /// <inheritdoc />
        public override Task SendUsersAsync(IReadOnlyList<string> userIds, string methodName, object[] args, CancellationToken cancellationToken = default)
        {
<<<<<<< HEAD
            return SendToAllConnections(methodName, args, (connection, state) => ((IReadOnlyList<string>)state).Contains(connection.UserIdentifier), userIds);
=======
            return SendToAllConnections(methodName, args, connection => userIds.Contains(connection.UserIdentifier), cancellationToken);
>>>>>>> 7fc314f7
        }
    }
}<|MERGE_RESOLUTION|>--- conflicted
+++ resolved
@@ -85,11 +85,7 @@
             return SendToAllConnections(methodName, args, include: null, cancellationToken);
         }
 
-<<<<<<< HEAD
-        private Task SendToAllConnections(string methodName, object[] args, Func<HubConnectionContext, object, bool> include, object state = null)
-=======
-        private Task SendToAllConnections(string methodName, object[] args, Func<HubConnectionContext, bool> include, CancellationToken cancellationToken)
->>>>>>> 7fc314f7
+        private Task SendToAllConnections(string methodName, object[] args, Func<HubConnectionContext, object, bool> include, object state = null, CancellationToken cancellationToken)
         {
             List<Task> tasks = null;
             SerializedHubMessage message = null;
@@ -131,12 +127,7 @@
 
         // Tasks and message are passed by ref so they can be lazily created inside the method post-filtering,
         // while still being re-usable when sending to multiple groups
-<<<<<<< HEAD
-        private void SendToGroupConnections(string methodName, object[] args, ConcurrentDictionary<string, HubConnectionContext> connections, Func<HubConnectionContext, object, bool> include, object state, ref List<Task> tasks, ref SerializedHubMessage message)
-=======
-        private void SendToGroupConnections(string methodName, object[] args, ConcurrentDictionary<string, HubConnectionContext> connections, Func<HubConnectionContext, bool> include,
-            ref List<Task> tasks, ref SerializedHubMessage message, CancellationToken cancellationToken)
->>>>>>> 7fc314f7
+        private void SendToGroupConnections(string methodName, object[] args, ConcurrentDictionary<string, HubConnectionContext> connections, Func<HubConnectionContext, object, bool> include, object state, ref List<Task> tasks, ref SerializedHubMessage message, CancellationToken cancellationToken)
         {
             // foreach over ConcurrentDictionary avoids allocating an enumerator
             foreach (var connection in connections)
@@ -202,11 +193,7 @@
                 // group might be modified inbetween checking and sending
                 List<Task> tasks = null;
                 SerializedHubMessage message = null;
-<<<<<<< HEAD
-                SendToGroupConnections(methodName, args, group, null, null, ref tasks, ref message);
-=======
-                SendToGroupConnections(methodName, args, group, null, ref tasks, ref message, cancellationToken);
->>>>>>> 7fc314f7
+                SendToGroupConnections(methodName, args, group, null, null, ref tasks, ref message, cancellationToken);
 
                 if (tasks != null)
                 {
@@ -234,11 +221,7 @@
                 var group = _groups[groupName];
                 if (group != null)
                 {
-<<<<<<< HEAD
-                    SendToGroupConnections(methodName, args, group, null, null, ref tasks, ref message);
-=======
-                    SendToGroupConnections(methodName, args, group, null, ref tasks, ref message, cancellationToken);
->>>>>>> 7fc314f7
+                    SendToGroupConnections(methodName, args, group, null, null, ref tasks, ref message, cancellationToken);
                 }
             }
 
@@ -264,11 +247,7 @@
                 List<Task> tasks = null;
                 SerializedHubMessage message = null;
 
-<<<<<<< HEAD
-                SendToGroupConnections(methodName, args, group, (connection, state) => !((IReadOnlyList<string>)state).Contains(connection.ConnectionId), excludedConnectionIds, ref tasks, ref message);
-=======
-                SendToGroupConnections(methodName, args, group, connection => !excludedConnectionIds.Contains(connection.ConnectionId), ref tasks, ref message, cancellationToken);
->>>>>>> 7fc314f7
+                SendToGroupConnections(methodName, args, group, (connection, state) => !((IReadOnlyList<string>)state).Contains(connection.ConnectionId), excludedConnectionIds, ref tasks, ref message, cancellationToken);
 
                 if (tasks != null)
                 {
@@ -292,11 +271,7 @@
         /// <inheritdoc />
         public override Task SendUserAsync(string userId, string methodName, object[] args, CancellationToken cancellationToken = default)
         {
-<<<<<<< HEAD
-            return SendToAllConnections(methodName, args, (connection, state) => string.Equals(connection.UserIdentifier, (string)state, StringComparison.Ordinal), userId);
-=======
-            return SendToAllConnections(methodName, args, connection => string.Equals(connection.UserIdentifier, userId, StringComparison.Ordinal), cancellationToken);
->>>>>>> 7fc314f7
+            return SendToAllConnections(methodName, args, (connection, state) => string.Equals(connection.UserIdentifier, (string)state, StringComparison.Ordinal), userId, cancellationToken);
         }
 
         /// <inheritdoc />
@@ -317,31 +292,19 @@
         /// <inheritdoc />
         public override Task SendAllExceptAsync(string methodName, object[] args, IReadOnlyList<string> excludedConnectionIds, CancellationToken cancellationToken = default)
         {
-<<<<<<< HEAD
-            return SendToAllConnections(methodName, args, (connection, state) => !((IReadOnlyList<string>)state).Contains(connection.ConnectionId), excludedConnectionIds);
-=======
-            return SendToAllConnections(methodName, args, connection => !excludedConnectionIds.Contains(connection.ConnectionId), cancellationToken);
->>>>>>> 7fc314f7
+            return SendToAllConnections(methodName, args, (connection, state) => !((IReadOnlyList<string>)state).Contains(connection.ConnectionId), excludedConnectionIds, cancellationToken);
         }
 
         /// <inheritdoc />
         public override Task SendConnectionsAsync(IReadOnlyList<string> connectionIds, string methodName, object[] args, CancellationToken cancellationToken = default)
         {
-<<<<<<< HEAD
-            return SendToAllConnections(methodName, args, (connection, state) => ((IReadOnlyList<string>)state).Contains(connection.ConnectionId), connectionIds);
-=======
-            return SendToAllConnections(methodName, args, connection => connectionIds.Contains(connection.ConnectionId), cancellationToken);
->>>>>>> 7fc314f7
+            return SendToAllConnections(methodName, args, (connection, state) => ((IReadOnlyList<string>)state).Contains(connection.ConnectionId), connectionIds, cancellationToken);
         }
 
         /// <inheritdoc />
         public override Task SendUsersAsync(IReadOnlyList<string> userIds, string methodName, object[] args, CancellationToken cancellationToken = default)
         {
-<<<<<<< HEAD
-            return SendToAllConnections(methodName, args, (connection, state) => ((IReadOnlyList<string>)state).Contains(connection.UserIdentifier), userIds);
-=======
-            return SendToAllConnections(methodName, args, connection => userIds.Contains(connection.UserIdentifier), cancellationToken);
->>>>>>> 7fc314f7
+            return SendToAllConnections(methodName, args, (connection, state) => ((IReadOnlyList<string>)state).Contains(connection.UserIdentifier), userIds, cancellationToken);
         }
     }
 }